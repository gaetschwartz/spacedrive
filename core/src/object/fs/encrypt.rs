<<<<<<< HEAD
use super::{context_menu_fs_info, FsInfo};
use crate::{job::*, library::LibraryContext};

=======
use std::{collections::VecDeque, path::PathBuf};

use tokio::{fs::File, io::AsyncReadExt};

use chrono::FixedOffset;
>>>>>>> 024c8389
use sd_crypto::{
	crypto::stream::{Algorithm, StreamEncryption},
	header::{file::FileHeader, keyslot::Keyslot},
	primitives::{
		generate_master_key, LATEST_FILE_HEADER, LATEST_KEYSLOT, LATEST_METADATA,
		LATEST_PREVIEW_MEDIA,
	},
};

use chrono::FixedOffset;
use serde::{Deserialize, Serialize};
use specta::Type;
use std::{fs::File, io::Read, path::PathBuf};
use tokio::task;
use tracing::warn;

pub struct FileEncryptorJob;

#[derive(Serialize, Deserialize, Debug)]
pub struct FileEncryptorJobState {}

#[derive(Serialize, Deserialize, Type, Hash)]
pub struct FileEncryptorJobInit {
	pub location_id: i32,
	pub path_id: i32,
	pub key_uuid: uuid::Uuid,
	pub algorithm: Algorithm,
	pub metadata: bool,
	pub preview_media: bool,
	pub output_path: Option<PathBuf>,
}

#[derive(Serialize, Deserialize)]
pub struct Metadata {
	pub path_id: i32,
	pub name: String,
	pub hidden: bool,
	pub favourite: bool,
	pub important: bool,
	pub note: Option<String>,
	pub date_created: chrono::DateTime<FixedOffset>,
	pub date_modified: chrono::DateTime<FixedOffset>,
}

const JOB_NAME: &str = "file_encryptor";

#[async_trait::async_trait]
impl StatefulJob for FileEncryptorJob {
	type Init = FileEncryptorJobInit;
	type Data = FileEncryptorJobState;
	type Step = FsInfo;

	fn name(&self) -> &'static str {
		JOB_NAME
	}

	async fn init(&self, ctx: WorkerContext, state: &mut JobState<Self>) -> Result<(), JobError> {
		let step = context_menu_fs_info(
			&ctx.library_ctx.db,
			state.init.location_id,
			state.init.path_id,
		)
		.await
		.map_err(|_| JobError::MissingData {
			value: String::from("file_path that matches both location id and path id"),
		})?;

		state.steps = [step].into_iter().collect();

		ctx.progress(vec![JobReportUpdate::TaskCount(state.steps.len())]);

		Ok(())
	}

	async fn execute_step(
		&self,
		ctx: WorkerContext,
		state: &mut JobState<Self>,
	) -> Result<(), JobError> {
		let info = &state.steps[0];

		let LibraryContext { key_manager, .. } = &ctx.library_ctx;

		match info.path_data.is_dir {
			false => {
				// handle overwriting checks, and making sure there's enough available space

				let user_key = key_manager.access_keymount(state.init.key_uuid)?.hashed_key;

				let user_key_details = key_manager.access_keystore(state.init.key_uuid)?;

				let output_path = state.init.output_path.clone().map_or_else(
					|| {
						let mut path = info.fs_path.clone();
						let extension = path.extension().map_or_else(
							|| Ok("sdenc".to_string()),
							|extension| {
								Ok::<String, JobError>(
									extension
										.to_str()
										.ok_or(JobError::MissingData {
											value: String::from(
												"path contents when converted to string",
											),
										})?
										.to_string() + ".sdenc",
								)
							},
						)?;

						path.set_extension(extension);
						Ok::<PathBuf, JobError>(path)
					},
					Ok,
				)?;

				let _guard = ctx
					.library_ctx
					.location_manager()
					.temporary_ignore_events_for_path(
						state.init.location_id,
						ctx.library_ctx.clone(),
						&output_path,
					)
					.await?;

<<<<<<< HEAD
				let mut reader = task::block_in_place(|| File::open(&info.fs_path))?;
				let mut writer = task::block_in_place(|| File::create(output_path))?;
=======
				let mut reader = File::open(&info.obj_path).await?;
				let mut writer = File::create(output_path).await?;
>>>>>>> 024c8389

				let master_key = generate_master_key();

				let mut header = FileHeader::new(
					LATEST_FILE_HEADER,
					state.init.algorithm,
					vec![
						Keyslot::new(
							LATEST_KEYSLOT,
							state.init.algorithm,
							user_key_details.hashing_algorithm,
							user_key_details.content_salt,
							user_key,
							master_key.clone(),
						)
						.await?,
					],
				);

				if state.init.metadata || state.init.preview_media {
					// if any are requested, we can make the query as it'll be used at least once
					if let Some(object) = info.path_data.object.clone() {
						if state.init.metadata {
							let metadata = Metadata {
								path_id: state.init.path_id,
								name: info.path_data.materialized_path.clone(),
								hidden: object.hidden,
								favourite: object.favorite,
								important: object.important,
								note: object.note,
								date_created: object.date_created,
								date_modified: object.date_modified,
							};

							header
								.add_metadata(
									LATEST_METADATA,
									state.init.algorithm,
									master_key.clone(),
									&metadata,
								)
								.await?;
						}

						// if state.init.preview_media
						// 	&& (object.has_thumbnail
						// 		|| object.has_video_preview || object.has_thumbstrip)

						// may not be the best - pvm isn't guaranteed to be webp
						let pvm_path = ctx
							.library_ctx
							.config()
							.data_directory()
							.join("thumbnails")
							.join(info.path_data.cas_id.as_ref().unwrap())
							.with_extension("wepb");

						if tokio::fs::metadata(&pvm_path).await.is_ok() {
							let mut pvm_bytes = Vec::new();
							let mut pvm_file = File::open(pvm_path).await?;
							pvm_file.read_to_end(&mut pvm_bytes).await?;

							header
								.add_preview_media(
									LATEST_PREVIEW_MEDIA,
									state.init.algorithm,
									master_key.clone(),
									&pvm_bytes,
								)
								.await?;
						}
					} else {
						// should use container encryption if it's a directory
						warn!(
							"skipping metadata/preview media inclusion, no associated object found"
						)
					}
				}

				header.write(&mut writer).await?;

				let encryptor = StreamEncryption::new(master_key, &header.nonce, header.algorithm)?;

				encryptor
					.encrypt_streams(&mut reader, &mut writer, &header.generate_aad())
					.await?;
			}
			_ => warn!(
				"encryption is skipping {} as it isn't a file",
				info.path_data.materialized_path
			),
		}

		ctx.progress(vec![JobReportUpdate::CompletedTaskCount(
			state.step_number + 1,
		)]);

		Ok(())
	}

	async fn finalize(&self, _ctx: WorkerContext, state: &mut JobState<Self>) -> JobResult {
		// mark job as successful
		Ok(Some(serde_json::to_value(&state.init)?))
	}
}<|MERGE_RESOLUTION|>--- conflicted
+++ resolved
@@ -1,14 +1,6 @@
-<<<<<<< HEAD
 use super::{context_menu_fs_info, FsInfo};
 use crate::{job::*, library::LibraryContext};
-
-=======
-use std::{collections::VecDeque, path::PathBuf};
-
-use tokio::{fs::File, io::AsyncReadExt};
-
 use chrono::FixedOffset;
->>>>>>> 024c8389
 use sd_crypto::{
 	crypto::stream::{Algorithm, StreamEncryption},
 	header::{file::FileHeader, keyslot::Keyslot},
@@ -17,12 +9,10 @@
 		LATEST_PREVIEW_MEDIA,
 	},
 };
-
-use chrono::FixedOffset;
 use serde::{Deserialize, Serialize};
 use specta::Type;
-use std::{fs::File, io::Read, path::PathBuf};
-use tokio::task;
+use std::path::PathBuf;
+use tokio::{fs::File, io::AsyncReadExt};
 use tracing::warn;
 
 pub struct FileEncryptorJob;
@@ -135,13 +125,8 @@
 					)
 					.await?;
 
-<<<<<<< HEAD
-				let mut reader = task::block_in_place(|| File::open(&info.fs_path))?;
-				let mut writer = task::block_in_place(|| File::create(output_path))?;
-=======
-				let mut reader = File::open(&info.obj_path).await?;
+				let mut reader = File::open(&info.fs_path).await?;
 				let mut writer = File::create(output_path).await?;
->>>>>>> 024c8389
 
 				let master_key = generate_master_key();
 
