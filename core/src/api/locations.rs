use crate::{
	location::{
		delete_location, fetch_location,
		indexer::{indexer_job::indexer_job_location, rules::IndexerRuleCreateArgs},
		relink_location, scan_location, LocationCreateArgs, LocationError, LocationUpdateArgs,
	},
	prisma::{file_path, indexer_rule, indexer_rules_in_location, location, object, tag},
};

use std::path::PathBuf;

use rspc::{self, ErrorCode, RouterBuilderLike, Type};
use serde::{Deserialize, Serialize};

use super::{utils::LibraryRequest, Ctx, RouterBuilder};

#[derive(Serialize, Deserialize, Type, Debug)]
#[serde(tag = "type")]
pub enum ExplorerContext {
	Location(location::Data),
	Tag(tag::Data),
	// Space(object_in_space::Data),
}

#[derive(Serialize, Deserialize, Type, Debug)]
#[serde(tag = "type")]
pub enum ExplorerItem {
<<<<<<< HEAD
	Path(file_path_with_object::Data),
	Object(object_with_file_paths::Data),
=======
	Path {
		has_thumbnail: bool,
		item: Box<file_path_with_object::Data>,
	},
	Object {
		has_thumbnail: bool,
		item: Box<object_with_file_paths::Data>,
	},
>>>>>>> e0ead286
}

#[derive(Serialize, Deserialize, Type, Debug)]
pub struct ExplorerData {
	pub context: ExplorerContext,
	pub items: Vec<ExplorerItem>,
}

file_path::include!(file_path_with_object { object });
object::include!(object_with_file_paths { file_paths });

pub(crate) fn mount() -> impl RouterBuilderLike<Ctx> {
	<RouterBuilder>::new()
		.library_query("list", |t| {
			t(|_, _: (), library| async move {
				Ok(library
					.db
					.location()
					.find_many(vec![])
					.include(location::include!({ node }))
					.exec()
					.await?)
			})
		})
		.library_query("getById", |t| {
			t(|_, location_id: i32, library| async move {
				Ok(library
					.db
					.location()
					.find_unique(location::id::equals(location_id))
					.exec()
					.await?)
			})
		})
		.library_query("getExplorerData", |t| {
			#[derive(Clone, Serialize, Deserialize, Type, Debug)]
			pub struct LocationExplorerArgs {
				pub location_id: i32,
				pub path: String,
				pub limit: i32,
				pub cursor: Option<String>,
			}

			t(|_, mut args: LocationExplorerArgs, library| async move {
				let location = library
					.db
					.location()
					.find_unique(location::id::equals(args.location_id))
					.exec()
					.await?
					.ok_or_else(|| {
						rspc::Error::new(ErrorCode::NotFound, "Location not found".into())
					})?;

				if !args.path.ends_with('/') {
					args.path += "/";
				}

				let directory = library
					.db
					.file_path()
					.find_first(vec![
						file_path::location_id::equals(location.id),
						file_path::materialized_path::equals(args.path),
						file_path::is_dir::equals(true),
					])
					.exec()
					.await?
					.ok_or_else(|| {
						rspc::Error::new(ErrorCode::NotFound, "Directory not found".into())
					})?;

				let file_paths = library
					.db
					.file_path()
					.find_many(vec![
						file_path::location_id::equals(location.id),
						file_path::parent_id::equals(Some(directory.id)),
					])
					.include(file_path_with_object::include())
					.exec()
					.await?;

				// library
				// 	.queue_job(Job::new(
				// 		ThumbnailJobInit {
				// 			location_id: location.id,
				// 			// recursive: false, // TODO: do this
				// 			root_path: PathBuf::from(&directory.materialized_path),
				// 			background: true,
				// 		},
				// 		ThumbnailJob {},
				// 	))
				// 	.await;

				let mut items = Vec::with_capacity(file_paths.len());

<<<<<<< HEAD
						object.has_thumbnail = (match fs::metadata(thumb_path).await {
							Ok(_) => Ok(true),
							Err(e) if e.kind() == io::ErrorKind::NotFound => Ok(false),
							Err(e) => Err(e),
						})
						.map_err(LocationError::IOError)?;
					}
					items.push(ExplorerItem::Path(file_path));
=======
				for file_path in file_paths {
					let has_thumbnail = if let Some(cas_id) = &file_path.cas_id {
						library
							.thumbnail_exists(cas_id)
							.await
							.map_err(LocationError::IOError)?
					} else {
						false
					};

					items.push(ExplorerItem::Path {
						has_thumbnail,
						item: Box::new(file_path),
					});
>>>>>>> e0ead286
				}

				Ok(ExplorerData {
					context: ExplorerContext::Location(location),
					items,
				})
			})
		})
		.library_mutation("create", |t| {
			t(|_, args: LocationCreateArgs, library| async move {
				let location = args.create(&library).await?;
				scan_location(&library, location).await?;
				Ok(())
			})
		})
		.library_mutation("update", |t| {
			t(|_, args: LocationUpdateArgs, library| async move {
				args.update(&library).await.map_err(Into::into)
			})
		})
		.library_mutation("delete", |t| {
			t(|_, location_id: i32, library| async move {
				delete_location(&library, location_id)
					.await
					.map_err(Into::into)
			})
		})
		.library_mutation("relink", |t| {
			t(|_, location_path: PathBuf, library| async move {
				relink_location(&library, location_path)
					.await
					.map_err(Into::into)
			})
		})
		.library_mutation("addLibrary", |t| {
			t(|_, args: LocationCreateArgs, library| async move {
				let location = args.add_library(&library).await?;
				scan_location(&library, location).await?;
				Ok(())
			})
		})
		.library_mutation("fullRescan", |t| {
			t(|_, location_id: i32, library| async move {
				// remove existing paths
				library
					.db
					.file_path()
					.delete_many(vec![file_path::location_id::equals(location_id)])
					.exec()
					.await?;
				// rescan location
				scan_location(
					&library,
					fetch_location(&library, location_id)
						.include(indexer_job_location::include())
						.exec()
						.await?
						.ok_or(LocationError::IdNotFound(location_id))?,
				)
				.await
				.map_err(Into::into)
			})
		})
		.library_mutation("quickRescan", |t| {
			t(|_, _: (), _| async move {
				#[allow(unreachable_code)]
				Ok(todo!())
			})
		})
		.merge("indexer_rules.", mount_indexer_rule_routes())
}

fn mount_indexer_rule_routes() -> RouterBuilder {
	<RouterBuilder>::new()
		.library_mutation("create", |t| {
			t(|_, args: IndexerRuleCreateArgs, library| async move {
				args.create(&library).await.map_err(Into::into)
			})
		})
		.library_mutation("delete", |t| {
			t(|_, indexer_rule_id: i32, library| async move {
				library
					.db
					.indexer_rules_in_location()
					.delete_many(vec![indexer_rules_in_location::indexer_rule_id::equals(
						indexer_rule_id,
					)])
					.exec()
					.await?;

				library
					.db
					.indexer_rule()
					.delete(indexer_rule::id::equals(indexer_rule_id))
					.exec()
					.await?;

				Ok(())
			})
		})
		.library_query("get", |t| {
			t(|_, indexer_rule_id: i32, library| async move {
				library
					.db
					.indexer_rule()
					.find_unique(indexer_rule::id::equals(indexer_rule_id))
					.exec()
					.await?
					.ok_or_else(|| {
						rspc::Error::new(
							ErrorCode::NotFound,
							format!("Indexer rule <id={indexer_rule_id}> not found"),
						)
					})
			})
		})
		.library_query("list", |t| {
			t(|_, _: (), library| async move {
				library
					.db
					.indexer_rule()
					.find_many(vec![])
					.exec()
					.await
					.map_err(Into::into)
			})
		})
}<|MERGE_RESOLUTION|>--- conflicted
+++ resolved
@@ -25,19 +25,14 @@
 #[derive(Serialize, Deserialize, Type, Debug)]
 #[serde(tag = "type")]
 pub enum ExplorerItem {
-<<<<<<< HEAD
-	Path(file_path_with_object::Data),
-	Object(object_with_file_paths::Data),
-=======
 	Path {
 		has_thumbnail: bool,
-		item: Box<file_path_with_object::Data>,
+		item: file_path_with_object::Data,
 	},
 	Object {
 		has_thumbnail: bool,
-		item: Box<object_with_file_paths::Data>,
+		item: object_with_file_paths::Data,
 	},
->>>>>>> e0ead286
 }
 
 #[derive(Serialize, Deserialize, Type, Debug)]
@@ -135,16 +130,6 @@
 
 				let mut items = Vec::with_capacity(file_paths.len());
 
-<<<<<<< HEAD
-						object.has_thumbnail = (match fs::metadata(thumb_path).await {
-							Ok(_) => Ok(true),
-							Err(e) if e.kind() == io::ErrorKind::NotFound => Ok(false),
-							Err(e) => Err(e),
-						})
-						.map_err(LocationError::IOError)?;
-					}
-					items.push(ExplorerItem::Path(file_path));
-=======
 				for file_path in file_paths {
 					let has_thumbnail = if let Some(cas_id) = &file_path.cas_id {
 						library
@@ -157,9 +142,8 @@
 
 					items.push(ExplorerItem::Path {
 						has_thumbnail,
-						item: Box::new(file_path),
+						item: file_path,
 					});
->>>>>>> e0ead286
 				}
 
 				Ok(ExplorerData {
