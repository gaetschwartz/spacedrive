use crate::{
	invalidate_query,
<<<<<<< HEAD
	location::fetch_location,
=======
	job::Job,
	library::LibraryContext,
>>>>>>> f47a2d58
	object::fs::{
		copy::FileCopierJobInit, cut::FileCutterJobInit, decrypt::FileDecryptorJobInit,
		delete::FileDeleterJobInit, encrypt::FileEncryptorJobInit, erase::FileEraserJobInit,
	},
	prisma::object,
};

use rspc::{ErrorCode, Type};
use serde::Deserialize;
use tokio::sync::oneshot;

use super::{utils::LibraryRequest, RouterBuilder};

pub(crate) fn mount() -> RouterBuilder {
	<RouterBuilder>::new()
		.library_query("get", |t| {
			#[derive(Type, Deserialize)]
			pub struct GetArgs {
				pub id: i32,
			}
			t(|_, args: GetArgs, library: LibraryContext| async move {
				Ok(library
					.db
					.object()
					.find_unique(object::id::equals(args.id))
					.include(object::include!({ file_paths media_data }))
					.exec()
					.await?)
			})
		})
		.library_mutation("setNote", |t| {
			#[derive(Type, Deserialize)]
			pub struct SetNoteArgs {
				pub id: i32,
				pub note: Option<String>,
			}

			t(|_, args: SetNoteArgs, library: LibraryContext| async move {
				library
					.db
					.object()
					.update(
						object::id::equals(args.id),
						vec![object::note::set(args.note)],
					)
					.exec()
					.await?;

				invalidate_query!(library, "locations.getExplorerData");
				invalidate_query!(library, "tags.getExplorerData");

				Ok(())
			})
		})
		.library_mutation("setFavorite", |t| {
			#[derive(Type, Deserialize)]
			pub struct SetFavoriteArgs {
				pub id: i32,
				pub favorite: bool,
			}

			t(
				|_, args: SetFavoriteArgs, library: LibraryContext| async move {
					library
						.db
						.object()
						.update(
							object::id::equals(args.id),
							vec![object::favorite::set(args.favorite)],
						)
						.exec()
						.await?;

					invalidate_query!(library, "locations.getExplorerData");
					invalidate_query!(library, "tags.getExplorerData");

					Ok(())
				},
			)
		})
		.library_mutation("delete", |t| {
			t(|_, id: i32, library: LibraryContext| async move {
				library
					.db
					.object()
					.delete(object::id::equals(id))
					.exec()
					.await?;

				invalidate_query!(library, "locations.getExplorerData");
				Ok(())
			})
		})
		.library_mutation("encryptFiles", |t| {
<<<<<<< HEAD
			t(|_, args: FileEncryptorJobInit, library| async move {
				if fetch_location(&library, args.location_id)
					.exec()
					.await?
					.is_none()
				{
					return Err(rspc::Error::new(
						ErrorCode::NotFound,
						"Location not found".into(),
					));
				}

				library.spawn_job(args).await;
				invalidate_query!(library, "locations.getExplorerData");

				Ok(())
			})
		})
		.library_mutation("decryptFiles", |t| {
			t(|_, args: FileDecryptorJobInit, library| async move {
				if fetch_location(&library, args.location_id)
					.exec()
					.await?
					.is_none()
				{
					return Err(rspc::Error::new(
						ErrorCode::NotFound,
						"Location not found".into(),
					));
				}

				library.spawn_job(args).await;
				invalidate_query!(library, "locations.getExplorerData");

				Ok(())
			})
		})
		.library_mutation("deleteFiles", |t| {
			t(|_, args: FileDeleterJobInit, library| async move {
				library.spawn_job(args).await;
				invalidate_query!(library, "locations.getExplorerData");

				Ok(())
			})
		})
		.library_mutation("eraseFiles", |t| {
			t(|_, args: FileEraserJobInit, library| async move {
				library.spawn_job(args).await;
				invalidate_query!(library, "locations.getExplorerData");

				Ok(())
			})
		})
		.library_mutation("duplicateFiles", |t| {
			t(|_, args: FileCopierJobInit, library| async move {
				library.spawn_job(args).await;
				invalidate_query!(library, "locations.getExplorerData");

				Ok(())
			})
		})
		.library_mutation("copyFiles", |t| {
			t(|_, args: FileCopierJobInit, library| async move {
				library.spawn_job(args).await;
				invalidate_query!(library, "locations.getExplorerData");

				Ok(())
			})
		})
		.library_mutation("cutFiles", |t| {
			t(|_, args: FileCutterJobInit, library| async move {
				library.spawn_job(args).await;
				invalidate_query!(library, "locations.getExplorerData");

				Ok(())
			})
=======
			t(
				|_, args: FileEncryptorJobInit, library: LibraryContext| async move {
					library.spawn_job(Job::new(args, FileEncryptorJob {})).await;
					invalidate_query!(library, "locations.getExplorerData");

					Ok(())
				},
			)
		})
		.library_mutation("decryptFiles", |t| {
			t(
				|_, args: FileDecryptorJobInit, library: LibraryContext| async move {
					library.spawn_job(Job::new(args, FileDecryptorJob {})).await;
					invalidate_query!(library, "locations.getExplorerData");

					Ok(())
				},
			)
		})
		.library_mutation("deleteFiles", |t| {
			t(
				|_, args: FileDeleterJobInit, library: LibraryContext| async move {
					library.spawn_job(Job::new(args, FileDeleterJob {})).await;
					invalidate_query!(library, "locations.getExplorerData");

					Ok(())
				},
			)
		})
		.library_mutation("eraseFiles", |t| {
			t(
				|_, args: FileEraserJobInit, library: LibraryContext| async move {
					library.spawn_job(Job::new(args, FileEraserJob {})).await;
					invalidate_query!(library, "locations.getExplorerData");

					Ok(())
				},
			)
		})
		.library_mutation("duplicateFiles", |t| {
			t(
				|_, args: FileCopierJobInit, library: LibraryContext| async move {
					let (done_tx, done_rx) = oneshot::channel();

					library
						.spawn_job(Job::new(
							args,
							FileCopierJob {
								done_tx: Some(done_tx),
							},
						))
						.await;

					let _ = done_rx.await;
					invalidate_query!(library, "locations.getExplorerData");

					Ok(())
				},
			)
		})
		.library_mutation("copyFiles", |t| {
			t(
				|_, args: FileCopierJobInit, library: LibraryContext| async move {
					let (done_tx, done_rx) = oneshot::channel();

					library
						.spawn_job(Job::new(
							args,
							FileCopierJob {
								done_tx: Some(done_tx),
							},
						))
						.await;

					let _ = done_rx.await;
					invalidate_query!(library, "locations.getExplorerData");

					Ok(())
				},
			)
		})
		.library_mutation("cutFiles", |t| {
			t(
				|_, args: FileCutterJobInit, library: LibraryContext| async move {
					library.spawn_job(Job::new(args, FileCutterJob {})).await;
					invalidate_query!(library, "locations.getExplorerData");

					Ok(())
				},
			)
>>>>>>> f47a2d58
		})
}<|MERGE_RESOLUTION|>--- conflicted
+++ resolved
@@ -1,11 +1,7 @@
 use crate::{
 	invalidate_query,
-<<<<<<< HEAD
+	library::LibraryContext,
 	location::fetch_location,
-=======
-	job::Job,
-	library::LibraryContext,
->>>>>>> f47a2d58
 	object::fs::{
 		copy::FileCopierJobInit, cut::FileCutterJobInit, decrypt::FileDecryptorJobInit,
 		delete::FileDeleterJobInit, encrypt::FileEncryptorJobInit, erase::FileEraserJobInit,
@@ -15,7 +11,6 @@
 
 use rspc::{ErrorCode, Type};
 use serde::Deserialize;
-use tokio::sync::oneshot;
 
 use super::{utils::LibraryRequest, RouterBuilder};
 
@@ -100,7 +95,6 @@
 			})
 		})
 		.library_mutation("encryptFiles", |t| {
-<<<<<<< HEAD
 			t(|_, args: FileEncryptorJobInit, library| async move {
 				if fetch_location(&library, args.location_id)
 					.exec()
@@ -157,117 +151,21 @@
 		.library_mutation("duplicateFiles", |t| {
 			t(|_, args: FileCopierJobInit, library| async move {
 				library.spawn_job(args).await;
-				invalidate_query!(library, "locations.getExplorerData");
-
-				Ok(())
 			})
 		})
 		.library_mutation("copyFiles", |t| {
 			t(|_, args: FileCopierJobInit, library| async move {
 				library.spawn_job(args).await;
-				invalidate_query!(library, "locations.getExplorerData");
-
-				Ok(())
 			})
 		})
 		.library_mutation("cutFiles", |t| {
-			t(|_, args: FileCutterJobInit, library| async move {
-				library.spawn_job(args).await;
-				invalidate_query!(library, "locations.getExplorerData");
-
-				Ok(())
-			})
-=======
 			t(
-				|_, args: FileEncryptorJobInit, library: LibraryContext| async move {
-					library.spawn_job(Job::new(args, FileEncryptorJob {})).await;
+				|_, args: FileCutterJobInit, library: LibraryContext| async move {
+					library.spawn_job(args).await;
 					invalidate_query!(library, "locations.getExplorerData");
 
 					Ok(())
 				},
 			)
 		})
-		.library_mutation("decryptFiles", |t| {
-			t(
-				|_, args: FileDecryptorJobInit, library: LibraryContext| async move {
-					library.spawn_job(Job::new(args, FileDecryptorJob {})).await;
-					invalidate_query!(library, "locations.getExplorerData");
-
-					Ok(())
-				},
-			)
-		})
-		.library_mutation("deleteFiles", |t| {
-			t(
-				|_, args: FileDeleterJobInit, library: LibraryContext| async move {
-					library.spawn_job(Job::new(args, FileDeleterJob {})).await;
-					invalidate_query!(library, "locations.getExplorerData");
-
-					Ok(())
-				},
-			)
-		})
-		.library_mutation("eraseFiles", |t| {
-			t(
-				|_, args: FileEraserJobInit, library: LibraryContext| async move {
-					library.spawn_job(Job::new(args, FileEraserJob {})).await;
-					invalidate_query!(library, "locations.getExplorerData");
-
-					Ok(())
-				},
-			)
-		})
-		.library_mutation("duplicateFiles", |t| {
-			t(
-				|_, args: FileCopierJobInit, library: LibraryContext| async move {
-					let (done_tx, done_rx) = oneshot::channel();
-
-					library
-						.spawn_job(Job::new(
-							args,
-							FileCopierJob {
-								done_tx: Some(done_tx),
-							},
-						))
-						.await;
-
-					let _ = done_rx.await;
-					invalidate_query!(library, "locations.getExplorerData");
-
-					Ok(())
-				},
-			)
-		})
-		.library_mutation("copyFiles", |t| {
-			t(
-				|_, args: FileCopierJobInit, library: LibraryContext| async move {
-					let (done_tx, done_rx) = oneshot::channel();
-
-					library
-						.spawn_job(Job::new(
-							args,
-							FileCopierJob {
-								done_tx: Some(done_tx),
-							},
-						))
-						.await;
-
-					let _ = done_rx.await;
-					invalidate_query!(library, "locations.getExplorerData");
-
-					Ok(())
-				},
-			)
-		})
-		.library_mutation("cutFiles", |t| {
-			t(
-				|_, args: FileCutterJobInit, library: LibraryContext| async move {
-					library.spawn_job(Job::new(args, FileCutterJob {})).await;
-					invalidate_query!(library, "locations.getExplorerData");
-
-					Ok(())
-				},
-			)
->>>>>>> f47a2d58
-		})
 }