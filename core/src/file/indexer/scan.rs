<<<<<<< HEAD
use crate::{
	sys::{create_location, LocationResource},
	CoreContext,
};

=======
use crate::job::JobResult;
use crate::library::LibraryContext;
use crate::sys::{create_location, LocationResource};
>>>>>>> 982bc40b
use chrono::{DateTime, Utc};
use log::{error, info};
use prisma_client_rust::prisma_models::PrismaValue;
use prisma_client_rust::raw;
use prisma_client_rust::raw::Raw;
use serde::{Deserialize, Serialize};
use std::ffi::OsStr;
use std::fmt::Debug;
use std::{
	collections::HashMap,
	path::{Path, PathBuf},
	time::Instant,
};
use tokio::fs;
use walkdir::{DirEntry, WalkDir};

#[derive(Clone)]
pub enum ScanProgress {
	ChunkCount(usize),
	SavedChunks(usize),
	Message(String),
}

static BATCH_SIZE: usize = 100;

// creates a vector of valid path buffers from a directory
pub async fn scan_path(
<<<<<<< HEAD
	ctx: &CoreContext,
	path: impl AsRef<Path> + Debug,
	on_progress: impl Fn(Vec<ScanProgress>) + Send + Sync + 'static,
) -> Result<(), Box<dyn std::error::Error>> {
	let location = create_location(ctx, &path).await?;
=======
	ctx: &LibraryContext,
	path: &str,
	on_progress: impl Fn(Vec<ScanProgress>) + Send + Sync + 'static,
) -> JobResult {
	let path = path.to_string();

	let location = create_location(&ctx, &path).await?;
>>>>>>> 982bc40b

	// query db to highers id, so we can increment it for the new files indexed
	#[derive(Deserialize, Serialize, Debug)]
	struct QueryRes {
		id: Option<i32>,
	}
	// grab the next id so we can increment in memory for batch inserting
	let first_file_id = match ctx
<<<<<<< HEAD
		.database
=======
		.db
>>>>>>> 982bc40b
		._query_raw::<QueryRes>(raw!("SELECT MAX(id) id FROM file_paths"))
		.await
	{
		Ok(rows) => rows[0].id.unwrap_or(0),
		Err(e) => panic!("Error querying for next file id: {:#?}", e),
	};

	//check is path is a directory
	if !path.as_ref().is_dir() {
		// return Err(anyhow::anyhow!("{} is not a directory", &path));
		panic!("{:#?} is not a directory", path);
	}

	let path_buf = path.as_ref().to_path_buf();

	// spawn a dedicated thread to scan the directory for performance
	let (paths, scan_start, on_progress) = tokio::task::spawn_blocking(move || {
		// store every valid path discovered
		let mut paths: Vec<(PathBuf, i32, Option<i32>, bool)> = Vec::new();
		// store a hashmap of directories to their file ids for fast lookup
		let mut dirs: HashMap<String, i32> = HashMap::new();
		// begin timer for logging purposes
		let scan_start = Instant::now();

		let mut next_file_id = first_file_id;
		let mut get_id = || {
			next_file_id += 1;
			next_file_id
		};
		// walk through directory recursively
		for entry in WalkDir::new(path_buf).into_iter().filter_entry(|dir| {
			// check if entry is approved
			!is_hidden(dir) && !is_app_bundle(dir) && !is_node_modules(dir) && !is_library(dir)
		}) {
			// extract directory entry or log and continue if failed
			let entry = match entry {
				Ok(entry) => entry,
				Err(e) => {
					error!("Error reading file {}", e);
					continue;
				}
			};
			let path = entry.path();

			info!("Found filesystem path: {:?}", path);

			let parent_path = path
				.parent()
				.unwrap_or_else(|| Path::new(""))
				.to_str()
				.unwrap_or("");
			let parent_dir_id = dirs.get(&*parent_path);

			let path_str = match path.as_os_str().to_str() {
				Some(path_str) => path_str,
				None => {
					error!("Error reading file {}", &path.display());
					continue;
				}
			};

			on_progress(vec![
				ScanProgress::Message(format!("Scanning {}", path_str)),
				ScanProgress::ChunkCount(paths.len() / BATCH_SIZE),
			]);

			let file_id = get_id();
			let file_type = entry.file_type();
			let is_dir = file_type.is_dir();

			if is_dir || file_type.is_file() {
				paths.push((path.to_owned(), file_id, parent_dir_id.cloned(), is_dir));
			}

			if is_dir {
				let _path = match path.to_str() {
					Some(path) => path.to_owned(),
					None => continue,
				};
				dirs.insert(_path, file_id);
			}
		}
		(paths, scan_start, on_progress)
	})
	.await?;

	let db_write_start = Instant::now();
	let scan_read_time = scan_start.elapsed();

	for (i, chunk) in paths.chunks(BATCH_SIZE).enumerate() {
		on_progress(vec![
			ScanProgress::SavedChunks(i as usize),
			ScanProgress::Message(format!(
				"Writing {} of {} to db",
				i * chunk.len(),
				paths.len(),
			)),
		]);

		// vector to store active models
		let mut files: Vec<PrismaValue> = Vec::new();

		for (file_path, file_id, parent_dir_id, is_dir) in chunk {
			files.extend(
				match prepare_values(file_path, *file_id, &location, parent_dir_id, *is_dir).await {
					Ok(values) => values.to_vec(),
					Err(e) => {
						error!("Error creating file model from path {:?}: {}", file_path, e);
						continue;
					}
				},
			);
		}

		let raw = Raw::new(
			&format!("
		      		INSERT INTO file_paths (id, is_dir, location_id, materialized_path, name, extension, parent_id, date_created) 
		      		VALUES {}
		        ", 
		        vec!["({}, {}, {}, {}, {}, {}, {}, {})"; chunk.len()].join(", ")
			),
			files
		);

<<<<<<< HEAD
		let count = ctx.database._execute_raw(raw).await;
=======
		let count = ctx.db._execute_raw(raw).await;
>>>>>>> 982bc40b

		info!("Inserted {:?} records", count);
	}
	info!(
		"scan of {:?} completed in {:?}. {:?} files found. db write completed in {:?}",
		&path,
		scan_read_time,
		paths.len(),
		db_write_start.elapsed()
	);
	Ok(())
}

// reads a file at a path and creates an ActiveModel with metadata
async fn prepare_values(
	file_path: &PathBuf,
	id: i32,
	location: &LocationResource,
	parent_id: &Option<i32>,
	is_dir: bool,
) -> Result<[PrismaValue; 8], std::io::Error> {
	let metadata = fs::metadata(&file_path).await?;
	let location_path = Path::new(location.path.as_ref().unwrap().as_str());
	// let size = metadata.len();
	let name;
	let extension;
	let date_created: DateTime<Utc> = metadata.created().unwrap().into();

	// if the 'file_path' is not a directory, then get the extension and name.

	// if 'file_path' is a directory, set extension to an empty string to avoid periods in folder names
	// - being interpreted as file extensions
	if is_dir {
		extension = "".to_string();
		name = extract_name(file_path.file_name());
	} else {
		extension = extract_name(file_path.extension());
		name = extract_name(file_path.file_stem());
	}

	let materialized_path = file_path.strip_prefix(location_path).unwrap();
	let materialized_path_as_string = materialized_path.to_str().unwrap_or("").to_owned();

	let values = [
		PrismaValue::Int(id as i64),
		PrismaValue::Boolean(metadata.is_dir()),
		PrismaValue::Int(location.id as i64),
		PrismaValue::String(materialized_path_as_string),
		PrismaValue::String(name),
		PrismaValue::String(extension.to_lowercase()),
		parent_id
			.map(|id| PrismaValue::Int(id as i64))
			.unwrap_or(PrismaValue::Null),
		PrismaValue::DateTime(date_created.into()),
	];

	Ok(values)
}

// extract name from OsStr returned by PathBuff
fn extract_name(os_string: Option<&OsStr>) -> String {
	os_string
		.unwrap_or_default()
		.to_str()
		.unwrap_or_default()
		.to_owned()
}

fn is_hidden(entry: &DirEntry) -> bool {
	entry
		.file_name()
		.to_str()
		.map(|s| s.starts_with('.'))
		.unwrap_or(false)
}

fn is_library(entry: &DirEntry) -> bool {
	entry
		.path()
		.to_str()
		// make better this is shit
		.map(|s| s.contains("/Library/"))
		.unwrap_or(false)
}

fn is_node_modules(entry: &DirEntry) -> bool {
	entry
		.file_name()
		.to_str()
		.map(|s| s.contains("node_modules"))
		.unwrap_or(false)
}

fn is_app_bundle(entry: &DirEntry) -> bool {
	let is_dir = entry.metadata().unwrap().is_dir();
	let contains_dot = entry
		.file_name()
		.to_str()
		.map(|s| s.contains(".app") | s.contains(".bundle"))
		.unwrap_or(false);

	// let is_app_bundle = is_dir && contains_dot;
	// if is_app_bundle {
	//   let path_buff = entry.path();
	//   let path = path_buff.to_str().unwrap();

	//   self::path(&path, );
	// }

	is_dir && contains_dot
}<|MERGE_RESOLUTION|>--- conflicted
+++ resolved
@@ -1,14 +1,6 @@
-<<<<<<< HEAD
-use crate::{
-	sys::{create_location, LocationResource},
-	CoreContext,
-};
-
-=======
 use crate::job::JobResult;
 use crate::library::LibraryContext;
 use crate::sys::{create_location, LocationResource};
->>>>>>> 982bc40b
 use chrono::{DateTime, Utc};
 use log::{error, info};
 use prisma_client_rust::prisma_models::PrismaValue;
@@ -36,21 +28,11 @@
 
 // creates a vector of valid path buffers from a directory
 pub async fn scan_path(
-<<<<<<< HEAD
-	ctx: &CoreContext,
+	ctx: &LibraryContext,
 	path: impl AsRef<Path> + Debug,
 	on_progress: impl Fn(Vec<ScanProgress>) + Send + Sync + 'static,
-) -> Result<(), Box<dyn std::error::Error>> {
+) -> JobResult {
 	let location = create_location(ctx, &path).await?;
-=======
-	ctx: &LibraryContext,
-	path: &str,
-	on_progress: impl Fn(Vec<ScanProgress>) + Send + Sync + 'static,
-) -> JobResult {
-	let path = path.to_string();
-
-	let location = create_location(&ctx, &path).await?;
->>>>>>> 982bc40b
 
 	// query db to highers id, so we can increment it for the new files indexed
 	#[derive(Deserialize, Serialize, Debug)]
@@ -59,11 +41,7 @@
 	}
 	// grab the next id so we can increment in memory for batch inserting
 	let first_file_id = match ctx
-<<<<<<< HEAD
-		.database
-=======
 		.db
->>>>>>> 982bc40b
 		._query_raw::<QueryRes>(raw!("SELECT MAX(id) id FROM file_paths"))
 		.await
 	{
@@ -188,11 +166,7 @@
 			files
 		);
 
-<<<<<<< HEAD
-		let count = ctx.database._execute_raw(raw).await;
-=======
 		let count = ctx.db._execute_raw(raw).await;
->>>>>>> 982bc40b
 
 		info!("Inserted {:?} records", count);
 	}
