use crate::{
	api::{
		notifications::{Notification, NotificationData, NotificationId},
		CoreEvent,
	},
	location::{
		file_path_helper::{file_path_to_full_path, IsolatedFilePathData},
		LocationManager,
	},
	node::NodeConfigManager,
	object::{orphan_remover::OrphanRemoverActor, preview::get_thumbnail_path},
	prisma::{file_path, location, PrismaClient},
	util::{db::maybe_missing, error::FileIOError},
<<<<<<< HEAD
=======
	NodeServices,
>>>>>>> 13a3fbe4
};

use std::{
	collections::HashMap,
	fmt::{Debug, Formatter},
	path::{Path, PathBuf},
	sync::Arc,
};

use chrono::{DateTime, Utc};
use sd_core_sync::{SyncManager, SyncMessage};
use sd_p2p::spacetunnel::Identity;
use sd_prisma::prisma::notification;
use tokio::{fs, io};
use tracing::warn;
use uuid::Uuid;

use super::{LibraryConfig, LibraryManager, LibraryManagerError};

/// LibraryContext holds context for a library which can be passed around the application.
pub struct Library {
	/// id holds the ID of the current library.
	pub id: Uuid,
	/// config holds the configuration of the current library.
	pub config: LibraryConfig,
	pub manager: Arc<LibraryManager>,
	/// db holds the database client for the current library.
	pub db: Arc<PrismaClient>,
	pub sync: sd_core_sync::SyncManager,
	/// key manager that provides encryption keys to functions that require them
	// pub key_manager: Arc<KeyManager>,
<<<<<<< HEAD
=======
	/// holds the node context for the node which this library is running on.
	pub node: Arc<NodeServices>,
>>>>>>> 13a3fbe4
	/// p2p identity
	pub identity: Arc<Identity>,
	pub orphan_remover: OrphanRemoverActor,
}

impl Debug for Library {
	fn fmt(&self, f: &mut Formatter<'_>) -> std::fmt::Result {
		// Rolling out this implementation because `NodeContext` contains a DynJob which is
		// troublesome to implement Debug trait
		f.debug_struct("LibraryContext")
			.field("id", &self.id)
			.field("config", &self.config)
			.field("db", &self.db)
			.finish()
	}
}

impl Library {
	pub async fn new(
		id: Uuid,
		instance_id: Uuid,
		config: LibraryConfig,
		identity: Arc<Identity>,
		db: Arc<PrismaClient>,
<<<<<<< HEAD
		manager: Arc<LibraryManager>,
	) -> Arc<Self> {
		let mut sync = SyncManager::new(&db, instance_id);

		let library = Arc::new(Self {
=======
		library_manager: Arc<LibraryManager>,
		// node_context: Arc<NodeContext>,
	) -> Self {
		let (sync_manager, mut sync_rx) = SyncManager::new(&db, instance_id);
		let node_context = library_manager.node.clone();

		let library = Self {
			orphan_remover: OrphanRemoverActor::spawn(db.clone()),
			thumbnail_remover_proxy: library_manager.thumbnail_remover_proxy(),
>>>>>>> 13a3fbe4
			id,
			config,
<<<<<<< HEAD
			manager: manager.clone(),
			db: db.clone(),
			sync: Arc::new(sync.manager),
=======
			node: node_context,
			// key_manager,
			sync: sync_manager,
>>>>>>> 13a3fbe4
			identity: identity.clone(),
			orphan_remover: OrphanRemoverActor::spawn(db),
		});

		manager.node.nlm.load_library(&library).await;

		tokio::spawn({
			let library = library.clone();

			async move {
<<<<<<< HEAD
				loop {
					tokio::select! {
						req = sync.ingest_rx.recv() => {
							use sd_core_sync::ingest::Request;

							let Some(req) = req else { continue; };

							match req {
								Request::Messages { tunnel, timestamps } => {
									manager.node.nlm.request_and_ingest_ops(
										tunnel,
										sd_core_sync::GetOpsArgs { clocks: timestamps, count: 100 },
										&library.sync,
										library.id
									).await;
								},
								Request::Ingest(ops) => {
									for op in ops.into_iter() {
										library.sync.receive_crdt_operation(op).await;
									}
								}
							}
						},
						msg = sync.rx.recv() => {
							if let Ok(op) = msg {
								let SyncMessage::Created = op else { continue; };

								manager.node.nlm.alert_new_ops(id, &library.sync).await;
							}
						},
					}
=======
				while let Ok(op) = sync_rx.recv().await {
					let SyncMessage::Created(op) = op else { continue; };

					library_manager
						.node
						.p2p
						.broadcast_sync_events(id, &identity, vec![op], &library_manager)
						.await;
>>>>>>> 13a3fbe4
				}
			}
		});

		library
	}

	pub(crate) fn emit(&self, event: CoreEvent) {
<<<<<<< HEAD
		if let Err(e) = self.manager.node.event_bus_tx.send(event) {
=======
		if let Err(e) = self.node.event_bus.0.send(event) {
>>>>>>> 13a3fbe4
			warn!("Error sending event to event bus: {e:?}");
		}
	}

<<<<<<< HEAD
	pub(crate) fn config(&self) -> Arc<NodeConfigManager> {
		self.manager.node.config.clone()
	}

	pub(crate) fn location_manager(&self) -> &Arc<LocationManager> {
		&self.manager.node.location_manager
=======
	pub(crate) fn config(&self) -> &Arc<NodeConfigManager> {
		&self.node.config
	}

	pub(crate) fn location_manager(&self) -> &LocationManager {
		&self.node.location_manager
>>>>>>> 13a3fbe4
	}

	pub async fn thumbnail_exists(&self, cas_id: &str) -> Result<bool, FileIOError> {
		let thumb_path = get_thumbnail_path(self, cas_id);

		match fs::metadata(&thumb_path).await {
			Ok(_) => Ok(true),
			Err(e) if e.kind() == io::ErrorKind::NotFound => Ok(false),
			Err(e) => Err(FileIOError::from((thumb_path, e))),
		}
	}

	/// Returns the full path of a file
	pub async fn get_file_paths(
		&self,
		ids: Vec<file_path::id::Type>,
	) -> Result<HashMap<file_path::id::Type, Option<PathBuf>>, LibraryManagerError> {
		let mut out = ids
			.iter()
			.copied()
			.map(|id| (id, None))
			.collect::<HashMap<_, _>>();

		out.extend(
			self.db
				.file_path()
				.find_many(vec![
					// TODO(N): This isn't gonna work with removable media and this will likely permanently break if the DB is restored from a backup.
					file_path::location::is(vec![location::instance_id::equals(Some(
						self.config.instance_id,
					))]),
					file_path::id::in_vec(ids),
				])
				.select(file_path_to_full_path::select())
				.exec()
				.await?
				.into_iter()
				.flat_map(|file_path| {
					let location = maybe_missing(&file_path.location, "file_path.location")?;

					Ok::<_, LibraryManagerError>((
						file_path.id,
						location
							.path
							.as_ref()
							.map(|location_path| {
								IsolatedFilePathData::try_from((location.id, &file_path))
									.map(|data| Path::new(&location_path).join(data))
							})
							.transpose()?,
					))
				}),
		);

		Ok(out)
	}

	/// Create a new notification which will be stored into the DB and emitted to the UI.
	pub async fn emit_notification(&self, data: NotificationData, expires: Option<DateTime<Utc>>) {
		let result = match self
			.db
			.notification()
			.create(
				match rmp_serde::to_vec(&data).map_err(|err| err.to_string()) {
					Ok(data) => data,
					Err(err) => {
						warn!(
							"Failed to serialize notification data for library '{}': {}",
							self.id, err
						);
						return;
					}
				},
				expires
					.map(|e| vec![notification::expires_at::set(Some(e.fixed_offset()))])
					.unwrap_or_else(Vec::new),
			)
			.exec()
			.await
		{
			Ok(result) => result,
			Err(err) => {
				warn!(
					"Failed to create notification in library '{}': {}",
					self.id, err
				);
				return;
			}
		};

<<<<<<< HEAD
		self.manager
			.node
=======
		self.node
>>>>>>> 13a3fbe4
			.notifications
			.0
			.send(Notification {
				id: NotificationId::Library(self.id, result.id as u32),
				data,
				read: false,
				expires,
			})
			.ok();
	}
}<|MERGE_RESOLUTION|>--- conflicted
+++ resolved
@@ -11,10 +11,7 @@
 	object::{orphan_remover::OrphanRemoverActor, preview::get_thumbnail_path},
 	prisma::{file_path, location, PrismaClient},
 	util::{db::maybe_missing, error::FileIOError},
-<<<<<<< HEAD
-=======
 	NodeServices,
->>>>>>> 13a3fbe4
 };
 
 use std::{
@@ -43,14 +40,11 @@
 	pub manager: Arc<LibraryManager>,
 	/// db holds the database client for the current library.
 	pub db: Arc<PrismaClient>,
-	pub sync: sd_core_sync::SyncManager,
+	pub sync: Arc<sd_core_sync::SyncManager>,
 	/// key manager that provides encryption keys to functions that require them
 	// pub key_manager: Arc<KeyManager>,
-<<<<<<< HEAD
-=======
 	/// holds the node context for the node which this library is running on.
 	pub node: Arc<NodeServices>,
->>>>>>> 13a3fbe4
 	/// p2p identity
 	pub identity: Arc<Identity>,
 	pub orphan_remover: OrphanRemoverActor,
@@ -75,34 +69,18 @@
 		config: LibraryConfig,
 		identity: Arc<Identity>,
 		db: Arc<PrismaClient>,
-<<<<<<< HEAD
 		manager: Arc<LibraryManager>,
 	) -> Arc<Self> {
 		let mut sync = SyncManager::new(&db, instance_id);
 
 		let library = Arc::new(Self {
-=======
-		library_manager: Arc<LibraryManager>,
-		// node_context: Arc<NodeContext>,
-	) -> Self {
-		let (sync_manager, mut sync_rx) = SyncManager::new(&db, instance_id);
-		let node_context = library_manager.node.clone();
-
-		let library = Self {
-			orphan_remover: OrphanRemoverActor::spawn(db.clone()),
-			thumbnail_remover_proxy: library_manager.thumbnail_remover_proxy(),
->>>>>>> 13a3fbe4
 			id,
 			config,
-<<<<<<< HEAD
 			manager: manager.clone(),
 			db: db.clone(),
 			sync: Arc::new(sync.manager),
-=======
-			node: node_context,
+			node: manager.node.clone(),
 			// key_manager,
-			sync: sync_manager,
->>>>>>> 13a3fbe4
 			identity: identity.clone(),
 			orphan_remover: OrphanRemoverActor::spawn(db),
 		});
@@ -113,7 +91,6 @@
 			let library = library.clone();
 
 			async move {
-<<<<<<< HEAD
 				loop {
 					tokio::select! {
 						req = sync.ingest_rx.recv() => {
@@ -145,16 +122,6 @@
 							}
 						},
 					}
-=======
-				while let Ok(op) = sync_rx.recv().await {
-					let SyncMessage::Created(op) = op else { continue; };
-
-					library_manager
-						.node
-						.p2p
-						.broadcast_sync_events(id, &identity, vec![op], &library_manager)
-						.await;
->>>>>>> 13a3fbe4
 				}
 			}
 		});
@@ -163,30 +130,17 @@
 	}
 
 	pub(crate) fn emit(&self, event: CoreEvent) {
-<<<<<<< HEAD
-		if let Err(e) = self.manager.node.event_bus_tx.send(event) {
-=======
 		if let Err(e) = self.node.event_bus.0.send(event) {
->>>>>>> 13a3fbe4
 			warn!("Error sending event to event bus: {e:?}");
 		}
 	}
 
-<<<<<<< HEAD
-	pub(crate) fn config(&self) -> Arc<NodeConfigManager> {
-		self.manager.node.config.clone()
-	}
-
-	pub(crate) fn location_manager(&self) -> &Arc<LocationManager> {
-		&self.manager.node.location_manager
-=======
 	pub(crate) fn config(&self) -> &Arc<NodeConfigManager> {
 		&self.node.config
 	}
 
 	pub(crate) fn location_manager(&self) -> &LocationManager {
 		&self.node.location_manager
->>>>>>> 13a3fbe4
 	}
 
 	pub async fn thumbnail_exists(&self, cas_id: &str) -> Result<bool, FileIOError> {
@@ -277,12 +231,7 @@
 			}
 		};
 
-<<<<<<< HEAD
-		self.manager
-			.node
-=======
 		self.node
->>>>>>> 13a3fbe4
 			.notifications
 			.0
 			.send(Notification {
