use crate::{
	api::CoreEvent,
	job::{IntoJob, JobInitData, JobManagerError, StatefulJob},
	location::{
		file_path_helper::{file_path_to_full_path, IsolatedFilePathData},
		LocationManager,
	},
	node::NodeConfigManager,
	object::{orphan_remover::OrphanRemoverActor, preview::get_thumbnail_path},
	prisma::{file_path, location, PrismaClient},
	sync::SyncManager,
	util::error::FileIOError,
	NodeContext,
};

use std::{
	fmt::{Debug, Formatter},
	path::{Path, PathBuf},
	sync::Arc,
};

<<<<<<< HEAD
// use sd_crypto::keys::keymanager::KeyManager;
=======
use sd_crypto::keys::keymanager::KeyManager;
use tokio::{fs, io};
>>>>>>> 7e285dc4
use tracing::warn;
use uuid::Uuid;

use super::{LibraryConfig, LibraryManagerError};

/// LibraryContext holds context for a library which can be passed around the application.
#[derive(Clone)]
pub struct Library {
	/// id holds the ID of the current library.
	pub id: Uuid,
	/// local_id holds the local ID of the current library.
	pub local_id: i32,
	/// config holds the configuration of the current library.
	pub config: LibraryConfig,
	/// db holds the database client for the current library.
	pub db: Arc<PrismaClient>,
	pub sync: Arc<SyncManager>,
	/// key manager that provides encryption keys to functions that require them
<<<<<<< HEAD
	// pub key_manager: Arc<KeyManager>,
	/// last id by location keeps track of the last id by location for the library
	pub last_file_path_id_manager: Arc<LastFilePathIdManager>,
=======
	pub key_manager: Arc<KeyManager>,
>>>>>>> 7e285dc4
	/// node_local_id holds the local ID of the node which is running the library.
	pub node_local_id: i32,
	/// node_context holds the node context for the node which this library is running on.
	pub(super) node_context: NodeContext,
	pub orphan_remover: OrphanRemoverActor,
}

impl Debug for Library {
	fn fmt(&self, f: &mut Formatter<'_>) -> std::fmt::Result {
		// Rolling out this implementation because `NodeContext` contains a DynJob which is
		// troublesome to implement Debug trait
		f.debug_struct("LibraryContext")
			.field("id", &self.id)
			.field("config", &self.config)
			.field("db", &self.db)
			.field("node_local_id", &self.node_local_id)
			.finish()
	}
}

impl Library {
	pub(crate) async fn spawn_job<SJob, Init>(
		&self,
		jobable: impl IntoJob<SJob>,
	) -> Result<(), JobManagerError>
	where
		SJob: StatefulJob<Init = Init> + 'static,
		Init: JobInitData + 'static,
	{
		self.node_context
			.jobs
			.clone()
			.ingest(self, jobable.into_job())
			.await
	}

	pub(crate) fn emit(&self, event: CoreEvent) {
		if let Err(e) = self.node_context.event_bus_tx.send(event) {
			warn!("Error sending event to event bus: {e:?}");
		}
	}

	pub(crate) fn config(&self) -> Arc<NodeConfigManager> {
		self.node_context.config.clone()
	}

	pub(crate) fn location_manager(&self) -> &Arc<LocationManager> {
		&self.node_context.location_manager
	}

	pub async fn thumbnail_exists(&self, cas_id: &str) -> Result<bool, FileIOError> {
		let thumb_path = get_thumbnail_path(self, cas_id);

		match fs::metadata(&thumb_path).await {
			Ok(_) => Ok(true),
			Err(e) if e.kind() == io::ErrorKind::NotFound => Ok(false),
			Err(e) => Err(FileIOError::from((thumb_path, e))),
		}
	}

	/// Returns the full path of a file
	pub async fn get_file_path(&self, id: i32) -> Result<Option<PathBuf>, LibraryManagerError> {
		Ok(self
			.db
			.file_path()
			.find_first(vec![
				file_path::location::is(vec![location::node_id::equals(self.node_local_id)]),
				file_path::id::equals(id),
			])
			.select(file_path_to_full_path::select())
			.exec()
			.await?
			.map(|record| {
				Path::new(&record.location.path)
					.join(IsolatedFilePathData::from((record.location.id, &record)))
			}))
	}
}<|MERGE_RESOLUTION|>--- conflicted
+++ resolved
@@ -19,12 +19,8 @@
 	sync::Arc,
 };
 
-<<<<<<< HEAD
 // use sd_crypto::keys::keymanager::KeyManager;
-=======
-use sd_crypto::keys::keymanager::KeyManager;
 use tokio::{fs, io};
->>>>>>> 7e285dc4
 use tracing::warn;
 use uuid::Uuid;
 
@@ -43,13 +39,7 @@
 	pub db: Arc<PrismaClient>,
 	pub sync: Arc<SyncManager>,
 	/// key manager that provides encryption keys to functions that require them
-<<<<<<< HEAD
 	// pub key_manager: Arc<KeyManager>,
-	/// last id by location keeps track of the last id by location for the library
-	pub last_file_path_id_manager: Arc<LastFilePathIdManager>,
-=======
-	pub key_manager: Arc<KeyManager>,
->>>>>>> 7e285dc4
 	/// node_local_id holds the local ID of the node which is running the library.
 	pub node_local_id: i32,
 	/// node_context holds the node context for the node which this library is running on.
