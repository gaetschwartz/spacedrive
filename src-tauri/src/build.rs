<<<<<<< HEAD
use swift_rs::build_utils;

fn main() {
  build_utils::link_swift();
  build_utils::link_swift_package("swift-lib", "./swift-lib/");
=======
use swift_rs::build_utils::{link_swift, link_swift_package};

fn main() {
  link_swift();
  link_swift_package("swift-lib", "./swift-lib/");
  
>>>>>>> 076b3955
  tauri_build::build();
}<|MERGE_RESOLUTION|>--- conflicted
+++ resolved
@@ -1,16 +1,8 @@
-<<<<<<< HEAD
-use swift_rs::build_utils;
-
-fn main() {
-  build_utils::link_swift();
-  build_utils::link_swift_package("swift-lib", "./swift-lib/");
-=======
 use swift_rs::build_utils::{link_swift, link_swift_package};
 
 fn main() {
   link_swift();
   link_swift_package("swift-lib", "./swift-lib/");
-  
->>>>>>> 076b3955
+
   tauri_build::build();
 }