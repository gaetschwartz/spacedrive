import { PropsWithChildren, createContext, useContext, useState } from 'react';
import { LibraryConfigWrapped } from '../core';
import { useLibrarySubscription } from '../rspc';
import { ClientContext, useClientContext } from './useClientContext';

export interface LibraryContext {
	library: LibraryConfigWrapped;
	libraries: ClientContext['libraries'];
	onlineLocations: number[][] | null;
}

const LibraryContext = createContext<LibraryContext>(null!);

interface LibraryContextProviderProps extends PropsWithChildren {
	library: LibraryConfigWrapped;
}

export const LibraryContextProvider = ({ children, library }: LibraryContextProviderProps) => {
	const { libraries } = useClientContext();
	const [onlineLocations, setOnlineLocations] = useState<number[][] | null>(null);

	// We put this into context because each hook creates a new subscription which means we get duplicate events from the backend if we don't do this
	// TODO: This should probs be a library subscription - https://linear.app/spacedriveapp/issue/ENG-724/locationsonline-should-be-a-library-not-a-bridge-subscription
<<<<<<< HEAD
	useLibrarySubscription(['locations.online'], {
		onData: (d) => setOnlineLocations(d)
=======
	useBridgeSubscription(['locations.online'], {
		onData: (d) => {
			console.log('locations.online', d);
			setOnlineLocations(d);
		}
>>>>>>> 993e3524
	});

	return (
		<LibraryContext.Provider value={{ library, libraries, onlineLocations }}>
			{children}
		</LibraryContext.Provider>
	);
};

export const useLibraryContext = () => {
	const ctx = useContext(LibraryContext);

	if (ctx === undefined) throw new Error("'LibraryContextProvider' not mounted");

	return ctx;
};

export function useOnlineLocations() {
	const ctx = useLibraryContext();
	return ctx?.onlineLocations || [];
}<|MERGE_RESOLUTION|>--- conflicted
+++ resolved
@@ -21,16 +21,11 @@
 
 	// We put this into context because each hook creates a new subscription which means we get duplicate events from the backend if we don't do this
 	// TODO: This should probs be a library subscription - https://linear.app/spacedriveapp/issue/ENG-724/locationsonline-should-be-a-library-not-a-bridge-subscription
-<<<<<<< HEAD
 	useLibrarySubscription(['locations.online'], {
-		onData: (d) => setOnlineLocations(d)
-=======
-	useBridgeSubscription(['locations.online'], {
 		onData: (d) => {
 			console.log('locations.online', d);
 			setOnlineLocations(d);
 		}
->>>>>>> 993e3524
 	});
 
 	return (
