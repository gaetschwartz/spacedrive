/* eslint-disable */
// This file was generated by [rspc](https://github.com/oscartbeaumont/rspc). Do not edit this file manually.

export type Procedures = {
    queries: 
        { key: "buildInfo", input: never, result: BuildInfo } | 
        { key: "files.get", input: LibraryArgs<GetArgs>, result: { id: number, pub_id: number[], name: string | null, extension: string | null, kind: number, size_in_bytes: string, key_id: number | null, hidden: boolean, favorite: boolean, important: boolean, has_thumbnail: boolean, has_thumbstrip: boolean, has_video_preview: boolean, ipfs_id: string | null, note: string | null, date_created: string, date_modified: string, date_indexed: string, file_paths: FilePath[], media_data: MediaData | null } | null } | 
        { key: "jobs.getHistory", input: LibraryArgs<null>, result: JobReport[] } | 
        { key: "jobs.getRunning", input: LibraryArgs<null>, result: JobReport[] } | 
        { key: "jobs.isRunning", input: LibraryArgs<null>, result: boolean } | 
        { key: "keys.getDefault", input: LibraryArgs<null>, result: string | null } | 
        { key: "keys.getKey", input: LibraryArgs<string>, result: string } | 
        { key: "keys.getSecretKey", input: LibraryArgs<null>, result: string | null } | 
        { key: "keys.isKeyManagerUnlocking", input: LibraryArgs<null>, result: boolean | null } | 
        { key: "keys.isUnlocked", input: LibraryArgs<null>, result: boolean } | 
        { key: "keys.list", input: LibraryArgs<null>, result: StoredKey[] } | 
        { key: "keys.listMounted", input: LibraryArgs<null>, result: string[] } | 
        { key: "library.getStatistics", input: LibraryArgs<null>, result: Statistics } | 
        { key: "library.list", input: never, result: LibraryConfigWrapped[] } | 
        { key: "locations.getById", input: LibraryArgs<number>, result: { id: number, pub_id: number[], node_id: number, name: string, path: string, total_capacity: number | null, available_capacity: number | null, is_archived: boolean, generate_preview_media: boolean, sync_preview_media: boolean, hidden: boolean, date_created: string, indexer_rules: IndexerRulesInLocation[] } | null } | 
        { key: "locations.getExplorerData", input: LibraryArgs<LocationExplorerArgs>, result: ExplorerData } | 
        { key: "locations.indexer_rules.get", input: LibraryArgs<number>, result: IndexerRule } | 
        { key: "locations.indexer_rules.list", input: LibraryArgs<null>, result: IndexerRule[] } | 
        { key: "locations.indexer_rules.listForLocation", input: LibraryArgs<number>, result: IndexerRule[] } | 
        { key: "locations.list", input: LibraryArgs<null>, result: { id: number, pub_id: number[], node_id: number, name: string, path: string, total_capacity: number | null, available_capacity: number | null, is_archived: boolean, generate_preview_media: boolean, sync_preview_media: boolean, hidden: boolean, date_created: string, node: Node }[] } | 
        { key: "nodeState", input: never, result: NodeState } | 
        { key: "tags.get", input: LibraryArgs<number>, result: Tag | null } | 
        { key: "tags.getExplorerData", input: LibraryArgs<number>, result: ExplorerData } | 
        { key: "tags.getForObject", input: LibraryArgs<number>, result: Tag[] } | 
        { key: "tags.list", input: LibraryArgs<null>, result: Tag[] } | 
        { key: "volumes.list", input: never, result: Volume[] },
    mutations: 
        { key: "files.copyFiles", input: LibraryArgs<FileCopierJobInit>, result: null } | 
        { key: "files.cutFiles", input: LibraryArgs<FileCutterJobInit>, result: null } | 
        { key: "files.decryptFiles", input: LibraryArgs<FileDecryptorJobInit>, result: null } | 
        { key: "files.delete", input: LibraryArgs<number>, result: null } | 
        { key: "files.deleteFiles", input: LibraryArgs<FileDeleterJobInit>, result: null } | 
        { key: "files.duplicateFiles", input: LibraryArgs<FileCopierJobInit>, result: null } | 
        { key: "files.encryptFiles", input: LibraryArgs<FileEncryptorJobInit>, result: null } | 
        { key: "files.eraseFiles", input: LibraryArgs<FileEraserJobInit>, result: null } | 
        { key: "files.setFavorite", input: LibraryArgs<SetFavoriteArgs>, result: null } | 
        { key: "files.setNote", input: LibraryArgs<SetNoteArgs>, result: null } | 
        { key: "jobs.clearAll", input: LibraryArgs<null>, result: null } | 
        { key: "jobs.generateThumbsForLocation", input: LibraryArgs<GenerateThumbsForLocationArgs>, result: null } | 
        { key: "jobs.identifyUniqueFiles", input: LibraryArgs<IdentifyUniqueFilesArgs>, result: null } | 
        { key: "jobs.objectValidator", input: LibraryArgs<ObjectValidatorArgs>, result: null } | 
        { key: "keys.add", input: LibraryArgs<KeyAddArgs>, result: null } | 
        { key: "keys.backupKeystore", input: LibraryArgs<string>, result: null } | 
        { key: "keys.changeMasterPassword", input: LibraryArgs<MasterPasswordChangeArgs>, result: null } | 
        { key: "keys.clearMasterPassword", input: LibraryArgs<null>, result: null } | 
        { key: "keys.deleteFromLibrary", input: LibraryArgs<string>, result: null } | 
        { key: "keys.mount", input: LibraryArgs<string>, result: null } | 
        { key: "keys.restoreKeystore", input: LibraryArgs<RestoreBackupArgs>, result: number } | 
        { key: "keys.setDefault", input: LibraryArgs<string>, result: null } | 
        { key: "keys.syncKeyToLibrary", input: LibraryArgs<string>, result: null } | 
        { key: "keys.unlockKeyManager", input: LibraryArgs<UnlockKeyManagerArgs>, result: null } | 
        { key: "keys.unmount", input: LibraryArgs<string>, result: null } | 
        { key: "keys.unmountAll", input: LibraryArgs<null>, result: null } | 
        { key: "keys.updateAutomountStatus", input: LibraryArgs<AutomountUpdateArgs>, result: null } | 
        { key: "library.create", input: CreateLibraryArgs, result: LibraryConfigWrapped } | 
        { key: "library.delete", input: string, result: null } | 
        { key: "library.edit", input: EditLibraryArgs, result: null } | 
        { key: "locations.addLibrary", input: LibraryArgs<LocationCreateArgs>, result: null } | 
        { key: "locations.create", input: LibraryArgs<LocationCreateArgs>, result: null } | 
        { key: "locations.delete", input: LibraryArgs<number>, result: null } | 
        { key: "locations.fullRescan", input: LibraryArgs<number>, result: null } | 
        { key: "locations.indexer_rules.create", input: LibraryArgs<IndexerRuleCreateArgs>, result: IndexerRule } | 
        { key: "locations.indexer_rules.delete", input: LibraryArgs<number>, result: null } | 
        { key: "locations.quickRescan", input: LibraryArgs<null>, result: null } | 
        { key: "locations.relink", input: LibraryArgs<string>, result: null } | 
        { key: "locations.update", input: LibraryArgs<LocationUpdateArgs>, result: null } | 
        { key: "nodes.tokenizeSensitiveKey", input: TokenizeKeyArgs, result: TokenizeResponse } | 
        { key: "tags.assign", input: LibraryArgs<TagAssignArgs>, result: null } | 
        { key: "tags.create", input: LibraryArgs<TagCreateArgs>, result: Tag } | 
        { key: "tags.delete", input: LibraryArgs<number>, result: null } | 
        { key: "tags.update", input: LibraryArgs<TagUpdateArgs>, result: null },
    subscriptions: 
        { key: "invalidateQuery", input: never, result: InvalidateOperationEvent } | 
        { key: "jobs.newThumbnail", input: LibraryArgs<null>, result: string } | 
        { key: "locations.online", input: never, result: number[][] }
};

/**
 *  These are all possible algorithms that can be used for encryption and decryption
 */
export type Algorithm = "XChaCha20Poly1305" | "Aes256Gcm"

export type AuthOption = { type: "Password", value: string } | { type: "TokenizedPassword", value: string }

export type AutomountUpdateArgs = { uuid: string, status: boolean }

export type BuildInfo = { version: string, commit: string }

/**
 *  ConfigMetadata is a part of node configuration that is loaded before the main configuration and contains information about the schema of the config.
 *  This allows us to migrate breaking changes to the config format between Spacedrive releases.
 */
export type ConfigMetadata = { version: string | null }

export type CreateLibraryArgs = { name: string, auth: AuthOption, algorithm: Algorithm, hashing_algorithm: HashingAlgorithm }

export type EditLibraryArgs = { id: string, name: string | null, description: string | null }

/**
 *  This should be used for passing an encrypted key around.
 * 
 *  This is always `ENCRYPTED_KEY_LEN` (which is `KEY_LEM` + `AEAD_TAG_LEN`)
 */
export type EncryptedKey = number[]

export type ExplorerContext = ({ type:  "Location" } & Location) | ({ type:  "Tag" } & Tag)

export type ExplorerData = { context: ExplorerContext, items: ExplorerItem[] }

export type ExplorerItem = { type: "Path", has_thumbnail: boolean, item: file_path_with_object } | { type: "Object", has_thumbnail: boolean, item: object_with_file_paths }

export type FileCopierJobInit = { source_location_id: number, source_path_id: number, target_location_id: number, target_path: string, target_file_name_suffix: string | null }

export type FileCutterJobInit = { source_location_id: number, source_path_id: number, target_location_id: number, target_path: string }

export type FileDecryptorJobInit = { location_id: number, path_id: number, mount_associated_key: boolean, output_path: string | null, password: string | null, save_to_library: boolean | null }

export type FileDeleterJobInit = { location_id: number, path_id: number }

export type FileEncryptorJobInit = { location_id: number, path_id: number, key_uuid: string, algorithm: Algorithm, metadata: boolean, preview_media: boolean, output_path: string | null }

export type FileEraserJobInit = { location_id: number, path_id: number, passes: string }

export type FilePath = { id: number, is_dir: boolean, cas_id: string | null, integrity_checksum: string | null, location_id: number, materialized_path: string, name: string, extension: string | null, object_id: number | null, parent_id: number | null, key_id: number | null, date_created: string, date_modified: string, date_indexed: string }

export type GenerateThumbsForLocationArgs = { id: number, path: string }

export type GetArgs = { id: number }

/**
 *  This defines all available password hashing algorithms.
 */
export type HashingAlgorithm = { name: "Argon2id", params: Params } | { name: "BalloonBlake3", params: Params }

export type IdentifyUniqueFilesArgs = { id: number, path: string }

export type IndexerRule = { id: number, kind: number, name: string, parameters: number[], date_created: string, date_modified: string }

/**
 *  `IndexerRuleCreateArgs` is the argument received from the client using rspc to create a new indexer rule.
 *  Note that `parameters` field **MUST** be a JSON object serialized to bytes.
 * 
 *  In case of  `RuleKind::AcceptFilesByGlob` or `RuleKind::RejectFilesByGlob`, it will be a
 *  single string containing a glob pattern.
 * 
 *  In case of `RuleKind::AcceptIfChildrenDirectoriesArePresent` or `RuleKind::RejectIfChildrenDirectoriesArePresent` the
 *  `parameters` field must be a vector of strings containing the names of the directories.
 */
export type IndexerRuleCreateArgs = { kind: RuleKind, name: string, parameters: number[] }

export type IndexerRulesInLocation = { date_created: string, location_id: number, indexer_rule_id: number }

export type InvalidateOperationEvent = { key: string, arg: any }

export type JobReport = { id: string, name: string, data: number[] | null, metadata: any | null, date_created: string, date_modified: string, status: JobStatus, task_count: number, completed_task_count: number, message: string, seconds_elapsed: number }

export type JobStatus = "Queued" | "Running" | "Completed" | "Canceled" | "Failed" | "Paused"

export type KeyAddArgs = { algorithm: Algorithm, hashing_algorithm: HashingAlgorithm, key: string, library_sync: boolean, automount: boolean }

/**
 *  Can wrap a query argument to require it to contain a `library_id` and provide helpers for working with libraries.
 */
export type LibraryArgs<T> = { library_id: string, arg: T }

/**
 *  LibraryConfig holds the configuration for a specific library. This is stored as a '{uuid}.sdlibrary' file.
 */
export type LibraryConfig = ({ version: string | null }) & { name: string, description: string }

export type LibraryConfigWrapped = { uuid: string, config: LibraryConfig }

export type Location = { id: number, pub_id: number[], node_id: number, name: string, path: string, total_capacity: number | null, available_capacity: number | null, is_archived: boolean, generate_preview_media: boolean, sync_preview_media: boolean, hidden: boolean, date_created: string }

/**
 *  `LocationCreateArgs` is the argument received from the client using `rspc` to create a new location.
 *  It has the actual path and a vector of indexer rules ids, to create many-to-many relationships
 *  between the location and indexer rules.
 */
export type LocationCreateArgs = { path: string, indexer_rules_ids: number[] }

export type LocationExplorerArgs = { location_id: number, path: string, limit: number, cursor: string | null }

/**
 *  `LocationUpdateArgs` is the argument received from the client using `rspc` to update a location.
 *  It contains the id of the location to be updated, possible a name to change the current location's name
 *  and a vector of indexer rules ids to add or remove from the location.
 * 
 *  It is important to note that only the indexer rule ids in this vector will be used from now on.
 *  Old rules that aren't in this vector will be purged.
 */
export type LocationUpdateArgs = { id: number, name: string | null, generate_preview_media: boolean | null, sync_preview_media: boolean | null, hidden: boolean | null, indexer_rules_ids: number[] }

<<<<<<< HEAD
export interface NodeState { data_path: string }
=======
export type MasterPasswordChangeArgs = { password: string, algorithm: Algorithm, hashing_algorithm: HashingAlgorithm }

export type MediaData = { id: number, pixel_width: number | null, pixel_height: number | null, longitude: number | null, latitude: number | null, fps: number | null, capture_device_make: string | null, capture_device_model: string | null, capture_device_software: string | null, duration_seconds: number | null, codecs: string | null, streams: number | null }
>>>>>>> 7192ead2

export type Node = { id: number, pub_id: number[], name: string, platform: number, version: string | null, last_seen: string, timezone: string | null, date_created: string }

/**
 *  NodeConfig is the configuration for a node. This is shared between all libraries and is stored in a JSON file on disk.
 */
export type NodeConfig = ({ version: string | null }) & { id: string, name: string, p2p_port: number | null }

export type NodeState = (({ version: string | null }) & { id: string, name: string, p2p_port: number | null }) & { data_path: string }

/**
 *  This should be used for providing a nonce to encrypt/decrypt functions.
 * 
 *  You may also generate a nonce for a given algorithm with `Nonce::generate()`
 */
export type Nonce = { XChaCha20Poly1305: number[] } | { Aes256Gcm: number[] }

export type Object = { id: number, pub_id: number[], name: string | null, extension: string | null, kind: number, size_in_bytes: string, key_id: number | null, hidden: boolean, favorite: boolean, important: boolean, has_thumbnail: boolean, has_thumbstrip: boolean, has_video_preview: boolean, ipfs_id: string | null, note: string | null, date_created: string, date_modified: string, date_indexed: string }

export type ObjectValidatorArgs = { id: number, path: string }

/**
 *  These parameters define the password-hashing level.
 * 
 *  The greater the parameter, the longer the password will take to hash.
 */
export type Params = "Standard" | "Hardened" | "Paranoid"

export type RestoreBackupArgs = { password: string, secret_key: string, path: string }

export type RuleKind = "AcceptFilesByGlob" | "RejectFilesByGlob" | "AcceptIfChildrenDirectoriesArePresent" | "RejectIfChildrenDirectoriesArePresent"

/**
 *  This should be used for passing a salt around.
 * 
 *  You may also generate a salt with `Salt::generate()`
 */
export type Salt = number[]

export type SetFavoriteArgs = { id: number, favorite: boolean }

export type SetNoteArgs = { id: number, note: string | null }

export type Statistics = { id: number, date_captured: string, total_object_count: number, library_db_size: string, total_bytes_used: string, total_bytes_capacity: string, total_unique_bytes: string, total_bytes_free: string, preview_media_bytes: string }

/**
 *  This is a stored key, and can be freely written to the database.
 * 
 *  It contains no sensitive information that is not encrypted.
 */
export type StoredKey = { uuid: string, version: StoredKeyVersion, key_type: StoredKeyType, algorithm: Algorithm, hashing_algorithm: HashingAlgorithm, content_salt: Salt, master_key: EncryptedKey, master_key_nonce: Nonce, key_nonce: Nonce, key: number[], salt: Salt, memory_only: boolean, automount: boolean }

/**
 *  This denotes the type of key. `Root` keys can be used to unlock the key manager, and `User` keys are ordinary keys.
 */
export type StoredKeyType = "User" | "Root"

/**
 *  This denotes the `StoredKey` version.
 */
export type StoredKeyVersion = "V1"

export type Tag = { id: number, pub_id: number[], name: string | null, color: string | null, total_objects: number | null, redundancy_goal: number | null, date_created: string, date_modified: string }

export type TagAssignArgs = { object_id: number, tag_id: number, unassign: boolean }

export type TagCreateArgs = { name: string, color: string }

export type TagUpdateArgs = { id: number, name: string | null, color: string | null }

export type TokenizeKeyArgs = { secret_key: string }

export type TokenizeResponse = { token: string }

export type UnlockKeyManagerArgs = { password: string, secret_key: string }

export type Volume = { name: string, mount_point: string, total_capacity: string, available_capacity: string, is_removable: boolean, disk_type: string | null, file_system: string | null, is_root_filesystem: boolean }

export type file_path_with_object = { id: number, is_dir: boolean, cas_id: string | null, integrity_checksum: string | null, location_id: number, materialized_path: string, name: string, extension: string | null, object_id: number | null, parent_id: number | null, key_id: number | null, date_created: string, date_modified: string, date_indexed: string, object: Object | null }

export type object_with_file_paths = { id: number, pub_id: number[], name: string | null, extension: string | null, kind: number, size_in_bytes: string, key_id: number | null, hidden: boolean, favorite: boolean, important: boolean, has_thumbnail: boolean, has_thumbstrip: boolean, has_video_preview: boolean, ipfs_id: string | null, note: string | null, date_created: string, date_modified: string, date_indexed: string, file_paths: FilePath[] }<|MERGE_RESOLUTION|>--- conflicted
+++ resolved
@@ -69,7 +69,6 @@
         { key: "locations.quickRescan", input: LibraryArgs<null>, result: null } | 
         { key: "locations.relink", input: LibraryArgs<string>, result: null } | 
         { key: "locations.update", input: LibraryArgs<LocationUpdateArgs>, result: null } | 
-        { key: "nodes.tokenizeSensitiveKey", input: TokenizeKeyArgs, result: TokenizeResponse } | 
         { key: "tags.assign", input: LibraryArgs<TagAssignArgs>, result: null } | 
         { key: "tags.create", input: LibraryArgs<TagCreateArgs>, result: Tag } | 
         { key: "tags.delete", input: LibraryArgs<number>, result: null } | 
@@ -77,7 +76,8 @@
     subscriptions: 
         { key: "invalidateQuery", input: never, result: InvalidateOperationEvent } | 
         { key: "jobs.newThumbnail", input: LibraryArgs<null>, result: string } | 
-        { key: "locations.online", input: never, result: number[][] }
+        { key: "locations.online", input: never, result: number[][] } | 
+        { key: "p2p.events", input: never, result: Event<PeerMetadata> }
 };
 
 /**
@@ -97,8 +97,20 @@
  */
 export type ConfigMetadata = { version: string | null }
 
+/**
+ *  TODO
+ */
+export type ConnectedPeer = { active_connections: number, conn_type: ConnectionType }
+
+export type ConnectionType = "Dialer" | "Listener"
+
 export type CreateLibraryArgs = { name: string, auth: AuthOption, algorithm: Algorithm, hashing_algorithm: HashingAlgorithm }
 
+/**
+ *  represents a discovered peer. It can be used to get information about the peer or to initiate an action with it.
+ */
+export type DiscoveredPeer<TMetadata> = { id: string, metadata: TMetadata, addresses: string[] }
+
 export type EditLibraryArgs = { id: string, name: string | null, description: string | null }
 
 /**
@@ -107,6 +119,13 @@
  *  This is always `ENCRYPTED_KEY_LEN` (which is `KEY_LEM` + `AEAD_TAG_LEN`)
  */
 export type EncryptedKey = number[]
+
+/**
+ *  represents an event coming from the network manager.
+ *  This is useful for updating your UI when stuff changes on the backend.
+ *  You can also interact with some events to cause an event.
+ */
+export type Event<TMetadata> = { AddListenAddr: string } | { RemoveListenAddr: string } | { PeerDiscovered: DiscoveredPeer<TMetadata> } | { PeerExpired: { id: string, metadata: TMetadata | null } } | { PeerConnected: ConnectedPeer } | { PeerDisconnected: string }
 
 export type ExplorerContext = ({ type:  "Location" } & Location) | ({ type:  "Tag" } & Tag)
 
@@ -171,7 +190,7 @@
 /**
  *  LibraryConfig holds the configuration for a specific library. This is stored as a '{uuid}.sdlibrary' file.
  */
-export type LibraryConfig = ({ version: string | null }) & { name: string, description: string }
+export type LibraryConfig = ({ version: string | null }) & { name: string, description: string, boostrap_progress?: PeerBootstrapProgress }
 
 export type LibraryConfigWrapped = { uuid: string, config: LibraryConfig }
 
@@ -196,22 +215,13 @@
  */
 export type LocationUpdateArgs = { id: number, name: string | null, generate_preview_media: boolean | null, sync_preview_media: boolean | null, hidden: boolean | null, indexer_rules_ids: number[] }
 
-<<<<<<< HEAD
-export interface NodeState { data_path: string }
-=======
 export type MasterPasswordChangeArgs = { password: string, algorithm: Algorithm, hashing_algorithm: HashingAlgorithm }
 
 export type MediaData = { id: number, pixel_width: number | null, pixel_height: number | null, longitude: number | null, latitude: number | null, fps: number | null, capture_device_make: string | null, capture_device_model: string | null, capture_device_software: string | null, duration_seconds: number | null, codecs: string | null, streams: number | null }
->>>>>>> 7192ead2
 
 export type Node = { id: number, pub_id: number[], name: string, platform: number, version: string | null, last_seen: string, timezone: string | null, date_created: string }
 
-/**
- *  NodeConfig is the configuration for a node. This is shared between all libraries and is stored in a JSON file on disk.
- */
-export type NodeConfig = ({ version: string | null }) & { id: string, name: string, p2p_port: number | null }
-
-export type NodeState = (({ version: string | null }) & { id: string, name: string, p2p_port: number | null }) & { data_path: string }
+export type NodeState = { data_path: string }
 
 /**
  *  This should be used for providing a nonce to encrypt/decrypt functions.
@@ -225,12 +235,25 @@
 export type ObjectValidatorArgs = { id: number, path: string }
 
 /**
+ *  Represents the operating system which the remote peer is running.
+ *  This is not used internally and predominantly is designed to be used for display purposes by the embedding application.
+ */
+export type OperatingSystem = "Windows" | "Linux" | "MacOS" | "IOS" | "Android" | { Other: string }
+
+/**
  *  These parameters define the password-hashing level.
  * 
  *  The greater the parameter, the longer the password will take to hash.
  */
 export type Params = "Standard" | "Hardened" | "Paranoid"
 
+/**
+ *  TODO
+ */
+export type PeerBootstrapProgress = { completed: number }
+
+export type PeerMetadata = { name: string, operating_system: OperatingSystem | null, version: string | null }
+
 export type RestoreBackupArgs = { password: string, secret_key: string, path: string }
 
 export type RuleKind = "AcceptFilesByGlob" | "RejectFilesByGlob" | "AcceptIfChildrenDirectoriesArePresent" | "RejectIfChildrenDirectoriesArePresent"
@@ -273,10 +296,6 @@
 
 export type TagUpdateArgs = { id: number, name: string | null, color: string | null }
 
-export type TokenizeKeyArgs = { secret_key: string }
-
-export type TokenizeResponse = { token: string }
-
 export type UnlockKeyManagerArgs = { password: string, secret_key: string }
 
 export type Volume = { name: string, mount_point: string, total_capacity: string, available_capacity: string, is_removable: boolean, disk_type: string | null, file_system: string | null, is_root_filesystem: boolean }
