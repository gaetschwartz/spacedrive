import React from 'react';
import { Button } from '@sd/ui';
import { InputContainer } from '../../components/primitive/InputContainer';
import { Toggle } from '../../components/primitive';
import { useStore } from '../../components/device/Stores';

export default function ExperimentalSettings() {
  // const locations = useBridgeQuery("SysGetLocation")

  const experimental = useStore((state) => state.experimental);

  return (
    <div className="flex flex-col flex-grow max-w-4xl space-y-4">
      {/*<Button size="sm">Add Location</Button>*/}
      <div className="mt-3 mb-3">
        <h1 className="text-2xl font-bold">Experimental</h1>
        <p className="mt-1 text-sm text-gray-400">Experimental features within Spacedrive.</p>
      </div>
      <InputContainer
        mini
        title="Debug Menu"
        description="Shows data about Spacedrive such as Jobs, Job History and Client State."
      >
<<<<<<< HEAD
        <div className="flex items-center h-full pl-10">
          <Toggle initialState={experimental} size={'sm'} type="experimental" />
=======
        <div className="flex items-center h-full">
          <Toggle
            value={experimental}
            size={'sm'}
            onChange={(newValue) => {
              useStore.setState({
                experimental: newValue
              });
            }}
          />
>>>>>>> 77a28883
        </div>
      </InputContainer>
    </div>
  );
}<|MERGE_RESOLUTION|>--- conflicted
+++ resolved
@@ -21,11 +21,7 @@
         title="Debug Menu"
         description="Shows data about Spacedrive such as Jobs, Job History and Client State."
       >
-<<<<<<< HEAD
         <div className="flex items-center h-full pl-10">
-          <Toggle initialState={experimental} size={'sm'} type="experimental" />
-=======
-        <div className="flex items-center h-full">
           <Toggle
             value={experimental}
             size={'sm'}
@@ -35,7 +31,6 @@
               });
             }}
           />
->>>>>>> 77a28883
         </div>
       </InputContainer>
     </div>
