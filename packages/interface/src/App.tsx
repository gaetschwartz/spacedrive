import '@fontsource/inter/variable.css';
import { BaseTransport, ClientProvider, setTransport } from '@sd/client';
import { Button } from '@sd/ui';
import clsx from 'clsx';
import React, { useContext, useEffect, useState } from 'react';
import { ErrorBoundary, FallbackProps } from 'react-error-boundary';
import { QueryClient, QueryClientProvider } from 'react-query';
import {
	Location,
	MemoryRouter,
	Outlet,
	Route,
	Routes,
	useLocation,
	useNavigate
} from 'react-router-dom';

import { Sidebar } from './components/file/Sidebar';
import { Modal } from './components/layout/Modal';
import SlideUp from './components/transitions/SlideUp';
import { useCoreEvents } from './hooks/useCoreEvents';
import { ContentScreen } from './screens/Content';
import { DebugScreen } from './screens/Debug';
import { ExplorerScreen } from './screens/Explorer';
import { OverviewScreen } from './screens/Overview';
import { PhotosScreen } from './screens/Photos';
import { RedirectPage } from './screens/Redirect';
import { SettingsScreen } from './screens/Settings';
import { TagScreen } from './screens/Tag';
import ExperimentalSettings from './screens/settings/ExperimentalSettings';
import GeneralSettings from './screens/settings/GeneralSettings';
import LibrarySettings from './screens/settings/LibrarySettings';
import LocationSettings from './screens/settings/LocationSettings';
import SecuritySettings from './screens/settings/SecuritySettings';
import './style.scss';

const queryClient = new QueryClient();

export const AppPropsContext = React.createContext<AppProps | null>(null);

export type Platform = 'browser' | 'macOS' | 'windows' | 'linux';

export interface AppProps {
<<<<<<< HEAD
  transport: BaseTransport;
  platform: Platform;
  convertFileSrc: (url: string) => string;
  openDialog: (options: { directory?: boolean }) => Promise<string | string[]>;
  onClose?: () => void;
  onMinimize?: () => void;
  onFullscreen?: () => void;
  onOpen?: (path: string) => void;
  isFocused?: boolean;
  useMemoryRouter: boolean;
  demoMode?: boolean;
=======
	transport: BaseTransport;
	platform: Platform;
	convertFileSrc: (url: string) => string;
	openDialog: (options: { directory?: boolean }) => Promise<string | string[]>;
	onClose?: () => void;
	onMinimize?: () => void;
	onFullscreen?: () => void;
	onOpen?: (path: string) => void;
	isFocused?: boolean;
	useMemoryRouter: boolean;
	demoMode?: boolean;
	demoData: string;
>>>>>>> 42f30af8
}

function AppLayout() {
	const appPropsContext = useContext(AppPropsContext);
	const [isWindowRounded, setIsWindowRounded] = useState(false);
	const [hasWindowBorder, setHasWindowBorder] = useState(true);

	useEffect(() => {
		if (appPropsContext?.platform === 'macOS') {
			setIsWindowRounded(true);
		}
		if (appPropsContext?.platform === 'browser') {
			setHasWindowBorder(false);
		}
	}, []);

	return (
		<div
			className={clsx(
				'flex flex-row h-screen overflow-hidden text-gray-900 bg-white select-none dark:text-white dark:bg-gray-650',
				isWindowRounded && 'rounded-xl',
				hasWindowBorder && 'border border-gray-200 dark:border-gray-500'
			)}
		>
			<Sidebar />
			<div className="flex flex-col w-full min-h-full">
				{/* <TopBar /> */}

				<div className="relative flex w-full">
					<Outlet />
				</div>
			</div>
		</div>
	);
}

function SettingsRoutes({ modal = false }) {
	return (
		<SlideUp>
			<Routes>
				<Route
					path={modal ? '/settings' : '/'}
					element={modal ? <Modal children={<SettingsScreen />} /> : <SettingsScreen />}
				>
					<Route index element={<GeneralSettings />} />
					<Route path="general" element={<GeneralSettings />} />
					<Route path="security" element={<SecuritySettings />} />
					<Route path="appearance" element={<></>} />
					<Route path="experimental" element={<ExperimentalSettings />} />
					<Route path="locations" element={<LocationSettings />} />
					<Route path="library" element={<LibrarySettings />} />
					<Route path="media" element={<></>} />
					<Route path="keys" element={<></>} />
					<Route path="tags" element={<></>} />
					<Route path="sync" element={<></>} />
					<Route path="contacts" element={<></>} />
				</Route>
			</Routes>
		</SlideUp>
	);
}

function Router() {
	let location = useLocation();
	let state = location.state as { backgroundLocation?: Location };

	useEffect(() => {
		console.log({ url: location.pathname });
	}, [state]);

	return (
		<>
			<Routes location={state?.backgroundLocation || location}>
				<Route path="/" element={<AppLayout />}>
					<Route index element={<RedirectPage to="/overview" />} />
					<Route path="overview" element={<OverviewScreen />} />
					<Route path="content" element={<ContentScreen />} />
					<Route path="photos" element={<PhotosScreen />} />
					<Route path="debug" element={<DebugScreen />} />
					<Route path="settings/*" element={<SettingsRoutes />} />
					<Route path="explorer/:id" element={<ExplorerScreen />} />
					<Route path="tag/:id" element={<TagScreen />} />
					<Route path="*" element={<NotFound />} />
				</Route>
			</Routes>
			{state?.backgroundLocation && <SettingsRoutes modal />}
		</>
	);
}

function ErrorFallback({ error, resetErrorBoundary }: FallbackProps) {
	return (
		<div
			data-tauri-drag-region
			role="alert"
			className="flex flex-col items-center justify-center w-screen h-screen p-4 border border-gray-200 rounded-lg dark:border-gray-650 bg-gray-50 dark:bg-gray-650 dark:text-white"
		>
			<p className="m-3 text-sm font-bold text-gray-400">APP CRASHED</p>
			<h1 className="text-2xl font-bold">We're past the event horizon...</h1>
			<pre className="m-2">Error: {error.message}</pre>
			<div className="flex flex-row space-x-2">
				<Button variant="primary" className="mt-2" onClick={resetErrorBoundary}>
					Reload
				</Button>
				<Button className="mt-2" onClick={resetErrorBoundary}>
					Send report
				</Button>
			</div>
		</div>
	);
}

function NotFound() {
	const navigate = useNavigate();
	return (
		<div
			data-tauri-drag-region
			role="alert"
			className="flex flex-col items-center justify-center w-full h-full p-4 rounded-lg dark:text-white"
		>
			<p className="m-3 mt-20 text-sm font-semibold text-gray-500 uppercase">Error: 404</p>
			<h1 className="text-4xl font-bold">You chose nothingness.</h1>
			<div className="flex flex-row space-x-2">
				<Button variant="primary" className="mt-4" onClick={() => navigate(-1)}>
					Go Back
				</Button>
			</div>
		</div>
	);
}

function MemoryRouterContainer() {
	useCoreEvents();
	return (
		<MemoryRouter>
			<Router />
		</MemoryRouter>
	);
}

function BrowserRouterContainer() {
	useCoreEvents();
	return (
		<MemoryRouter>
			<Router />
		</MemoryRouter>
	);
}

export function bindCoreEvent() {}

export default function App(props: AppProps) {
	// TODO: This is a hack and a better solution should probably be found.
	// This exists so that the queryClient can be accessed within the subpackage '@sd/client'.
	// Refer to <ClientProvider /> for where this is used.
	window.ReactQueryClient ??= queryClient;

	setTransport(props.transport);

	console.log('App props', props);

	return (
		<>
			{/* @ts-ignore */}
			<ErrorBoundary FallbackComponent={ErrorFallback} onReset={() => {}}>
				{/* @ts-ignore */}
				<QueryClientProvider client={queryClient} contextSharing={false}>
					<AppPropsContext.Provider value={Object.assign({ isFocused: true }, props)}>
						<ClientProvider>
							{props.useMemoryRouter ? <MemoryRouterContainer /> : <BrowserRouterContainer />}
						</ClientProvider>
					</AppPropsContext.Provider>
				</QueryClientProvider>
			</ErrorBoundary>
		</>
	);
}<|MERGE_RESOLUTION|>--- conflicted
+++ resolved
@@ -41,19 +41,6 @@
 export type Platform = 'browser' | 'macOS' | 'windows' | 'linux';
 
 export interface AppProps {
-<<<<<<< HEAD
-  transport: BaseTransport;
-  platform: Platform;
-  convertFileSrc: (url: string) => string;
-  openDialog: (options: { directory?: boolean }) => Promise<string | string[]>;
-  onClose?: () => void;
-  onMinimize?: () => void;
-  onFullscreen?: () => void;
-  onOpen?: (path: string) => void;
-  isFocused?: boolean;
-  useMemoryRouter: boolean;
-  demoMode?: boolean;
-=======
 	transport: BaseTransport;
 	platform: Platform;
 	convertFileSrc: (url: string) => string;
@@ -65,8 +52,6 @@
 	isFocused?: boolean;
 	useMemoryRouter: boolean;
 	demoMode?: boolean;
-	demoData: string;
->>>>>>> 42f30af8
 }
 
 function AppLayout() {
