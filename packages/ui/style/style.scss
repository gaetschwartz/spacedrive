@import "./colors.scss";

@tailwind base;
@tailwind components;
@tailwind utilities;
@tailwind variants;

.html {
	background: #404040;
}

.backdrop-blur {
	backdrop-filter: blur(18px);
	-webkit-backdrop-filter: blur(18px);
}

.top-bar-blur {
	@apply border-app-line/50;
	backdrop-filter: saturate(120%) blur(18px);
}

.inset-center {
	position: absolute;
	top: 50%;
	left: 50%;
	transform: translate(-50%, -50%);
}

.mask-fade-out {
  // -webkit-mask-image: linear-gradient(to top, rgba(0, 0, 0, 0), rgba(0, 0, 0, 1));
  mask-image: linear-gradient(to top, rgba(0, 0, 0, 0) 0%, rgba(0, 0, 0, 1) 100px);
}

<<<<<<< HEAD
.cool-shadow {
	box-shadow: rgb(0 0 0 / 9%) 0px 3px 12px;
=======
// Without this Tauri displays button differently to web
[type="button"] {
	-webkit-appearance: none;
>>>>>>> 2b81acc3
}<|MERGE_RESOLUTION|>--- conflicted
+++ resolved
@@ -31,12 +31,12 @@
   mask-image: linear-gradient(to top, rgba(0, 0, 0, 0) 0%, rgba(0, 0, 0, 1) 100px);
 }
 
-<<<<<<< HEAD
+
 .cool-shadow {
 	box-shadow: rgb(0 0 0 / 9%) 0px 3px 12px;
-=======
+}
+
 // Without this Tauri displays button differently to web
 [type="button"] {
 	-webkit-appearance: none;
->>>>>>> 2b81acc3
 }